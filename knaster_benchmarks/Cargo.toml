[package]
name = "knaster_benchmarks"
version = "0.1.0"
edition = "2024"

[[bin]]
name = "fm_bench"
[[bin]]
name = "fm_bench2"
[[bin]]
name = "fm_bench_stand_alone"

[dependencies]
color-eyre = "0.6.5"
knaster = { path = "../knaster", features = ["std"] }

[dev-dependencies]
criterion = "0.6"
iai = { git = "https://github.com/sigaloid/iai", rev = "6c83e942" }

[profile.release]
debug = false
lto = "fat"
codegen-units = 1
opt-level = 3

[profile.bench]
debug = false
lto = "fat"
codegen-units = 1
opt-level = 3


# [[bench]]
# name = "graph_dsp_performance"
# harness = false
[[bench]]
<<<<<<< HEAD
name = "lai_graph_dsp_performance"
harness = false
# [[bench]]
=======
name = "graph_dsp_performance"
harness = false
# [[bench]]
# name = "lai_graph_dsp_performance"
# harness = false
# [[bench]]
>>>>>>> ba2a4fde
# name = "wrappers_vs_nodes"
# harness = false
#[[bench]]
#name = "auto_vectorisation"
#harness = false<|MERGE_RESOLUTION|>--- conflicted
+++ resolved
@@ -30,23 +30,13 @@
 codegen-units = 1
 opt-level = 3
 
-
 # [[bench]]
 # name = "graph_dsp_performance"
 # harness = false
-[[bench]]
-<<<<<<< HEAD
-name = "lai_graph_dsp_performance"
-harness = false
-# [[bench]]
-=======
-name = "graph_dsp_performance"
-harness = false
 # [[bench]]
 # name = "lai_graph_dsp_performance"
 # harness = false
 # [[bench]]
->>>>>>> ba2a4fde
 # name = "wrappers_vs_nodes"
 # harness = false
 #[[bench]]
